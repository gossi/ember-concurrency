import Ember from 'ember';
<<<<<<< HEAD
import { isGeneratorIterator, timeout } from './utils';
=======
import { isGeneratorIterator, createObservable,  isEventedObject } from './utils';
>>>>>>> 5ae51baa
import { TaskProperty } from './-task-property';
import { didCancel } from './-task-instance';
import { TaskGroupProperty } from './-task-group';
import EventedObservable from './-evented-observable';
import { all, allSettled, hash, race } from './-yieldables';

let testGenFn = function * () {};
let testIter = testGenFn();
Ember.assert(`ember-concurrency requires that you set babel.includePolyfill to true in your ember-cli-build.js (or Brocfile.js) to ensure that the generator function* syntax is properly transpiled, e.g.:

  var app = new EmberApp({
    babel: {
      includePolyfill: true,
    }
  });`, isGeneratorIterator(testIter));

let canCancelScheduler = false;
Ember.run(() => {
  let cancelationToken = Ember.run.schedule('sync', () => {});
  canCancelScheduler = !!cancelationToken;
});

/**
 * A Task is a cancelable, restartable, asynchronous operation that
 * is driven by a generator function. Tasks are automatically canceled
 * when the object they live on is destroyed (e.g. a Component
 * is unrendered).
 *
 * To define a task, use the `task(...)` function, and pass in
 * a generator function, which will be invoked when the task
 * is performed. The reason generator functions are used is
 * that they (like the proposed ES7 async-await syntax) can
 * be used to elegantly express asynchronous, cancelable
 * operations.
 *
 * The following Component defines a task called `myTask` that,
 * when performed, prints a message to the console, sleeps for 1 second,
 * prints a final message to the console, and then completes.
 *
 * ```js
 * import { task, timeout } from 'ember-concurrency';
 * export default Component.extend({
 *   myTask: task(function * () {
 *     console.log("Pausing for a second...");
 *     yield timeout(1000);
 *     console.log("Done!");
 *   })
 * });
 * ```
 *
 * ```hbs
 * <button {{action myTask.perform}}>Perform Task</button>
 * ```
 *
 * By default, tasks have no concurrency constraints
 * (multiple instances of a task can be running at the same time)
 * but much of a power of tasks lies in proper usage of Task Modifiers
 * that you can apply to a task.
 *
 * @param {function} generatorFunction the generator function backing the task.
 * @returns {TaskProperty}
 */
export function task(...args) {
  return new TaskProperty(...args);
}

export function taskGroup(...args) {
  return new TaskGroupProperty(...args);
}

export function events(obj, eventName) {
  return EventedObservable.create({ obj, eventName });
}

export function waitForQueue(queue) {
  let timerId;

  // TODO: Polyfill Ember.run.schedule (https://github.com/rwjblue/ember-lifeline/pull/14#issuecomment-279725876)
  Ember.assert(`waitForQueue requires Ember >= 2.8`, canCancelScheduler);

  let promise = new Ember.RSVP.Promise(r => {
    timerId = Ember.run.schedule(queue, r);
  });
  promise.__ec_cancel__ = () => {
    Ember.run.cancel(timerId);
  };
  return promise;
}

export function waitForEvent(obj, event) {
  let fn;

  Ember.assert(`${obj} must include Ember.Evented to be able to use \`waitForEvent\``, isEventedObject(obj));

  let promise = new Ember.RSVP.Promise(r => {
    fn = r;
    obj.one(event, fn);
  });
  promise.__ec_cancel__ = () => {
    obj.off(event, fn);
  };
  return promise;
}

export {
  all,
  allSettled,
  hash,
  race,
<<<<<<< HEAD
  didCancel,
  timeout
};
=======
  subscribe,
  drop,
  restartable,
  enqueue,
  maxConcurrency,
  cancelOn,
  performOn,
  didCancel
};
>>>>>>> 5ae51baa
<|MERGE_RESOLUTION|>--- conflicted
+++ resolved
@@ -1,9 +1,5 @@
 import Ember from 'ember';
-<<<<<<< HEAD
-import { isGeneratorIterator, timeout } from './utils';
-=======
-import { isGeneratorIterator, createObservable,  isEventedObject } from './utils';
->>>>>>> 5ae51baa
+import { isGeneratorIterator, timeout, isEventedObject } from './utils';
 import { TaskProperty } from './-task-property';
 import { didCancel } from './-task-instance';
 import { TaskGroupProperty } from './-task-group';
@@ -113,18 +109,6 @@
   allSettled,
   hash,
   race,
-<<<<<<< HEAD
   didCancel,
   timeout
-};
-=======
-  subscribe,
-  drop,
-  restartable,
-  enqueue,
-  maxConcurrency,
-  cancelOn,
-  performOn,
-  didCancel
-};
->>>>>>> 5ae51baa
+};